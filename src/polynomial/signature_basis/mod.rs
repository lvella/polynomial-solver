//! Implementation of SB algorithm as defined in
//! "Practical Gröbner basis computation"
//! by Bjarke Hammersholt Roune and Michael Stillman
//! http://www.broune.com/papers/issac2012.html

mod s_pairs;

use std::collections::BTreeMap;
use std::fmt::Display;

use super::division::InvertibleCoefficient;
use super::{monomial_ordering::Ordering, Id, Monomial, Polynomial, Power, Term};
use num_traits::{One, Zero};

use num_traits::Signed;

/// The Power type must be signed for this algorithm to work,
/// because we store the signature to leading monomial ratio, where
/// variable exponents can be negative.
pub trait SignedPower: Power + Signed {}
impl<T> SignedPower for T where T: Power + Signed {}

/// The signature of a polynomial.
///
/// The signature of a polynomial is used to track what monomial multiplied by
/// which of the input polynomials originated it. For the formal definition, see
/// the paper.
///
/// There is a total order among signatures that is related to the monomial
/// ordering.
#[derive(Debug, Clone, PartialEq, Eq, PartialOrd, Ord)]
pub struct Signature<O: Ordering, I: Id, P: SignedPower> {
    idx: u32,
    monomial: Monomial<O, I, P>,
}

impl<O: Ordering, I: Id + Display, P: SignedPower + Display> Display for Signature<O, I, P> {
    fn fmt(&self, f: &mut std::fmt::Formatter<'_>) -> std::fmt::Result {
        write!(f, "{{{}, {}}}", self.idx, self.monomial)
    }
}

/// Calculates signature to term ratio.
///
/// By allowing negative exponents, we can calculate the ratio between
/// a signature and a monomial, which is useful for comparison.
fn sign_to_monomial_ratio<O: Ordering, I: Id, P: SignedPower>(
    signature: &Signature<O, I, P>,
    monomial: &Monomial<O, I, P>,
) -> Signature<O, I, P> {
    let monomial = signature.monomial.fraction_division(monomial);

    Signature {
        monomial,
        ..*signature
    }
}

/// Signature polynomial.
///
/// In the paper, the SB algorithm is described in terms of elements of a
/// polynomial module, but it turns out that representing this element as a
/// pair (signature, polynomial) is sufficient for all the computations.
/// Other fields are optimizations.
struct SignPoly<O: Ordering, I: Id, C: InvertibleCoefficient, P: SignedPower> {
    signature: Signature<O, I, P>,
    polynomial: Polynomial<O, I, C, P>,

    /// The signature to leading monomial ratio allows us to quickly find
    /// out what is the signature of a new S-pair calculated.
    ///
    /// TODO: there is an optimization where every such ratio is assigned an
    /// integer, thus can be compared in one instruction.
    sign_to_lm_ratio: Signature<O, I, P>,
}

impl<O: Ordering, I: Id + Display, C: InvertibleCoefficient, P: SignedPower + Display> Display
    for SignPoly<O, I, C, P>
{
    fn fmt(&self, f: &mut std::fmt::Formatter<'_>) -> std::fmt::Result {
        write!(
            f,
            "{}: {} ...({})",
            self.signature,
            self.polynomial.terms[0].monomial,
            self.polynomial.terms.len() - 1
        )
    }
}

impl<O: Ordering, I: Id, C: InvertibleCoefficient, P: SignedPower> SignPoly<O, I, C, P> {
    /// Creates a new Signature Polynomial.
    ///
    /// Polynomial can not be zero, otherwise this will panic.
    fn new(signature: Signature<O, I, P>, polynomial: Polynomial<O, I, C, P>) -> Self {
        let sign_to_lm_ratio = sign_to_monomial_ratio(&signature, &polynomial.terms[0].monomial);

        Self {
            signature,
            polynomial,
            sign_to_lm_ratio,
        }
    }

    /// Compare SigPolys by signature to leading monomial ratio.
    fn sign_to_lm_ratio_cmp(&self, other: &Self) -> std::cmp::Ordering {
        self.sign_to_lm_ratio.cmp(&other.sign_to_lm_ratio)
    }
}

struct PointedCmp<T: Ord>(*const T);

impl<T: Ord> PartialEq for PointedCmp<T> {
    fn eq(&self, other: &Self) -> bool {
        unsafe { *self.0 == *other.0 }
    }
}

impl<T: Ord> PartialOrd for PointedCmp<T> {
    fn partial_cmp(&self, other: &Self) -> Option<std::cmp::Ordering> {
        Some(self.cmp(&other))
    }
}

impl<T: Ord> Eq for PointedCmp<T> {}

impl<T: Ord> Ord for PointedCmp<T> {
    fn cmp(&self, other: &Self) -> std::cmp::Ordering {
        unsafe { (*self.0).cmp(&*other.0) }
    }
}

/// Hold together the structures that must be coherent during the algorithm execution
struct BasisCalculator<O: Ordering, I: Id, C: InvertibleCoefficient, P: SignedPower> {
    /// Owns the basis polynomials, ordered by insertion order (which is
    /// important to the spair triangle).
    basis: Vec<Box<SignPoly<O, I, C, P>>>,

    /// Priority queue of the S-pairs pending to be processed.
    /// Elements are represent as pair of indices in "basis" Vec.
    spairs: s_pairs::SPairTriangle<O, I, P>,

    /// Basis ordered by signature to leading monomial ratio.
    ///
    /// TODO: to search for a reducer, maybe this should be a 2-D index (like
    /// R*-tree), indexing both the leading monomial and the signature/leading
    /// monomial ratio.
    by_sign_lm_ratio: BTreeMap<PointedCmp<Signature<O, I, P>>, *const SignPoly<O, I, C, P>>,
}

impl<
        O: Ordering,
        I: Id + Display,
        C: InvertibleCoefficient + Display,
        P: SignedPower + Display,
    > BasisCalculator<O, I, C, P>
{
    fn new() -> Self {
        BasisCalculator {
            basis: Vec::new(),
            spairs: s_pairs::SPairTriangle::new(),
            by_sign_lm_ratio: BTreeMap::new(),
        }
    }

    /// Adds a new polynomial to the Gröbner Basis and calculates its S-pairs.
    fn insert_poly_with_spairs(&mut self, sign_poly: SignPoly<O, I, C, P>) {
        let rc = Box::new(sign_poly);

        self.spairs.add_column(rc.as_ref(), &self.basis);
        self.by_sign_lm_ratio
            .insert(PointedCmp(&rc.sign_to_lm_ratio), rc.as_ref());

        println!("#{}, {}", self.basis.len(), *rc);
        if self.basis.len() == 700 {
            panic!("Limit reached!");
        }
        self.basis.push(rc);
    }

    fn next_spair(&mut self) -> Option<(Signature<O, I, P>, Polynomial<O, I, C, P>)> {
        self.spairs.get_next(&self.basis)
    }

    fn find_a_regular_reducer(
        &self,
        ratio: &Signature<O, I, P>,
        term: &Term<O, I, C, P>,
    ) -> Option<&SignPoly<O, I, C, P>> {
        // Filter out the unsuitable ratios:
        let mut suitable = self.by_sign_lm_ratio.range(..=PointedCmp(ratio)).rev().peekable();

<<<<<<< HEAD
        // Test if this is singular (i.e. the last element has the same
        // signature/monomial ratio):
        match suitable.peek() {
            Some((key, _)) => unsafe {
                if *key.0 == *ratio {
                    return ReducerSearchResult::Singular;
                };
            },
            None => return ReducerSearchResult::None,
        };

        // Search all the suitable range for a divisor of term.
        match term.monomial.find_divisor(suitable, |(_, poly)| unsafe { &(***poly).polynomial.terms[0].monomial })
        {
            None => ReducerSearchResult::None,
            Some(elem) => ReducerSearchResult::Some(unsafe { &**elem.1 })
=======
        // Search all the suitable range for a divisor of term.
        for (_, elem) in suitable {
            let next = unsafe {
                 &**elem
            };

            if next.polynomial.terms[0].monomial.divides(&term.monomial) {
                return Some(next);
            }
>>>>>>> 7f1da253
        }

        None
    }

    fn add_syzygy_signature(&mut self, signature: Signature<O, I, P>) {
        // TODO: to be continued...
        //todo!()
    }
}

/// The 3 possible results of a regular reduction.
enum RegularReductionResult<O: Ordering, I: Id, C: InvertibleCoefficient, P: SignedPower> {
    /// Polynomial was singular top reducible
    Singular,
    /// Polynomial was reduced to zero.
    Zero(Signature<O, I, P>),
    /// Polynomial was reduced to some non-zero constant.
    NonZeroConstant(Polynomial<O, I, C, P>),
    /// Polynomial was reduced to some non singular top reducible polynomial.
    Reduced(SignPoly<O, I, C, P>),
}

/// Regular reduction, as defined in the paper.
///
/// This is analogous to calculate the remainder on a multivariate polynomial
/// division, but with extra restrictions on what polynomials can be the divisor
/// according to their signature.
fn regular_reduce<
    O: Ordering,
    I: Id + Display,
    C: InvertibleCoefficient + Display,
    P: SignedPower + Display,
>(
    signature: Signature<O, I, P>,
    polynomial: Polynomial<O, I, C, P>,
    basis: &BasisCalculator<O, I, C, P>,
) -> RegularReductionResult<O, I, C, P> {
    // The paper suggests splitting the reduced polynomial into a hash map of
    // monomial -> coefficient, so that we can efficiently sum the new terms,
    // and a priority queue, so that we know what is the next monomial to be
    // reduced. We can do both with a single BTreeMap, which is ordered and has
    // fast map access. For now, I will use a BTreeMap, which I suspect to be
    // good enough.
    //
    // TODO: compare with the paper's solution

    // The tree with the terms to be reduced.
    let mut to_reduce: BTreeMap<Monomial<O, I, P>, C> = polynomial
        .terms
        .into_iter()
        // Since this is already reverse sorted, rev() is a little faster, as we
        // insert the elements in increasing order.
        .rev()
        .map(|term| (term.monomial, term.coefficient))
        .collect();

    // Reduce one term at a time.
    let mut reduced_terms = Vec::new();
    let mut sign_to_lm_ratio = None;
    while let Some((m, c)) = to_reduce.pop_last() {
        // Reassemble the term
        let term = Term {
            coefficient: c,
            monomial: m,
        };

        // Skip searching for a divisor for 1 and (maybe) save some time.
        if term.monomial.is_one() {
            reduced_terms.push(term);
            break;
        }

        // Calculate signature to monomial ratio, to search for a reducer,
        // and possibly store it as the ratio for the leading term.
        let sign_to_term_ratio = sign_to_monomial_ratio(&signature, &term.monomial);

        if let Some(reducer) = basis.find_a_regular_reducer(&sign_to_term_ratio, &term) {
            // Since the reduction is singular, we can stop if we are
            // reducing the leading term.
            if reduced_terms.is_empty() && reducer.signature == signature {
                return RegularReductionResult::Singular;
            }

            let mut iter = reducer.polynomial.terms.iter();
            let leading_term = iter.next().unwrap();

            // Calculate the multiplier monomial that will nullify the term.
            // We can unwrap() because we trust "find_a_regular_reducer" to
            // have returned a valid reducer.
            let monomial = term
                .monomial
                .whole_division(&leading_term.monomial)
                .unwrap();

            // Calculate the multiplier's coefficient using the reducer leading term:
            let coefficient = term
                .coefficient
                .elimination_factor(&leading_term.coefficient.clone().inv());

            let factor = Term {
                coefficient,
                monomial,
            };

            // Subtract every element of the reducer from the rest of the
            // polynomial.
            for term in iter {
                let reducer_term = factor.clone() * term.clone();

                match to_reduce.entry(reducer_term.monomial) {
                    std::collections::btree_map::Entry::Vacant(entry) => {
                        // There was no such monomial, just insert:
                        entry.insert(reducer_term.coefficient);
                    }
                    std::collections::btree_map::Entry::Occupied(mut entry) => {
                        // Sum the coefficients, and remove if result is zero.
                        *entry.get_mut() += reducer_term.coefficient;
                        if entry.get().is_zero() {
                            entry.remove_entry();
                        }
                    }
                }
            }

            // Don't insert any new term in the final polynomial, as the
            // term has been eliminated.
            continue;
        }
        // No reducer was found.

        // The term could not be reduced. Store the ratio if this is the
        // leading term:
        if let None = sign_to_lm_ratio {
            assert!(reduced_terms.len() == 0);
            sign_to_lm_ratio = Some(sign_to_term_ratio);
        }

        // And insert it into the output. These terms are already in
        // decreasing order.
        reduced_terms.push(term)
    }

    let polynomial = Polynomial {
        terms: reduced_terms,
    };

    match sign_to_lm_ratio {
        Some(sign_to_lm_ratio) => RegularReductionResult::Reduced(SignPoly {
            signature,
            polynomial,
            sign_to_lm_ratio,
        }),
        None => {
            // The only way for sign_to_lm_ratio to be None is when
            // reduced_terms is empty or constant.
            match polynomial.terms.len() {
                0 => RegularReductionResult::Zero(signature),
                1 => {
                    assert!(polynomial.is_constant());
                    RegularReductionResult::NonZeroConstant(polynomial)
                }
                _ => panic!("This should never happen!"),
            }
        }
    }
}

/// Calculates the Grobner Basis using the Signature Buchberger (SB) algorithm.
pub fn grobner_basis<
    O: Ordering,
    I: Id + Display,
    C: InvertibleCoefficient + Display,
    P: SignedPower + Display,
>(
    input: &mut dyn Iterator<Item = Polynomial<O, I, C, P>>,
) -> Vec<Polynomial<O, I, C, P>> {
    // The algorithm performance might depend on the order the
    // elements are given in the input.
    //
    // TODO: if there is a way to reorder the input so that it
    // runs faster, this is the place.

    let mut c = BasisCalculator::new();

    // Insert all input polynomials in the basis
    for polynomial in input {
        if polynomial.is_zero() {
            // Zero polynomial is implicitly part of every ideal, so it is
            // redundant.
            continue;
        }

        if polynomial.is_constant() {
            // Constant polynomial means the ideal is the full set of all
            // polynomials, for which any constant polynomial is a generator, so
            // we can stop.
            return vec![polynomial];
        }

        let signature = Signature {
            idx: c.basis.len() as u32,
            monomial: Monomial::one(),
        };
        c.insert_poly_with_spairs(SignPoly::new(signature, polynomial));
    }

    // Main loop, reduce every S-pair and insert in the basis until there are no
    // more S-pairs to be reduced. Since each newly inserted polynomials can
    // generate up to n-1 new S-pairs, this loop is exponential.
    while let Some((signature, polynomial)) = c.next_spair() {
        match regular_reduce(signature, polynomial, &c) {
            RegularReductionResult::Reduced(reduced) => {
                // Polynomial is a new valid member of the basis. Insert it into
                // the basis.
                c.insert_poly_with_spairs(reduced);
            }
            RegularReductionResult::Zero(signature) => {
                // Polynomial reduces to zero, so we keep the signature to
                // eliminate S-pairs before reduction.
                c.add_syzygy_signature(signature);
            }
            RegularReductionResult::Singular => (
                // Polynomial was singular top reducible, so it was redundant
                // and discarded.
            ),
            RegularReductionResult::NonZeroConstant(polynomial) => {
                // The new basis member is a constant, so it reduces everything
                // to zero and we can stop.
                return vec![polynomial];
            }
        }
    }

    // Take the polynomials from the basis and return and autoreduce them, so
    // that we have a Reduced Gröbner Basis, which is unique.
    let gb = c
        .basis
        .into_iter()
        .map(|sign_poly| sign_poly.polynomial)
        .collect();

    super::grobner_basis::autoreduce(gb)
}

#[cfg(test)]
mod tests {
    use super::*;
    use crate::polynomial::division::tests::*;
    use num_traits::{Inv, Pow};

    #[test]
    fn grobner_basis_test() {
        let [x, y, z]: [QPoly; 3] = QPoly::new_variables([2, 1, 0u8]).try_into().unwrap();
        let eqs = [
            x.clone() * x.clone() + y.clone() * y.clone() + z.clone() * z.clone() - r(1),
            x.clone() * x.clone() - y.clone() + z.clone() * z.clone(),
            x.clone() - z.clone(),
        ];

        let grobner_basis = grobner_basis(&mut eqs.into_iter());
        println!("Gröbner Basis:");
        for p in grobner_basis.iter() {
            println!("{}", p);
        }

        let expected_solution = [
            &z.clone().pow(4u8) * r(4) + &z.clone().pow(2u8) * r(2) - r(1),
            y.clone() - &z.clone().pow(2u8) * r(2),
            x - z,
        ];

        for (result, expected) in grobner_basis.iter().zip(expected_solution) {
            assert_eq!(
                result * result.terms[0].coefficient.clone().inv(),
                &expected * expected.terms[0].coefficient.clone().inv()
            );
        }
    }
}<|MERGE_RESOLUTION|>--- conflicted
+++ resolved
@@ -188,39 +188,14 @@
         term: &Term<O, I, C, P>,
     ) -> Option<&SignPoly<O, I, C, P>> {
         // Filter out the unsuitable ratios:
-        let mut suitable = self.by_sign_lm_ratio.range(..=PointedCmp(ratio)).rev().peekable();
-
-<<<<<<< HEAD
-        // Test if this is singular (i.e. the last element has the same
-        // signature/monomial ratio):
-        match suitable.peek() {
-            Some((key, _)) => unsafe {
-                if *key.0 == *ratio {
-                    return ReducerSearchResult::Singular;
-                };
-            },
-            None => return ReducerSearchResult::None,
-        };
+        let mut suitable = self.by_sign_lm_ratio.range(..=PointedCmp(ratio));
 
         // Search all the suitable range for a divisor of term.
-        match term.monomial.find_divisor(suitable, |(_, poly)| unsafe { &(***poly).polynomial.terms[0].monomial })
-        {
-            None => ReducerSearchResult::None,
-            Some(elem) => ReducerSearchResult::Some(unsafe { &**elem.1 })
-=======
-        // Search all the suitable range for a divisor of term.
-        for (_, elem) in suitable {
-            let next = unsafe {
-                 &**elem
-            };
-
-            if next.polynomial.terms[0].monomial.divides(&term.monomial) {
-                return Some(next);
-            }
->>>>>>> 7f1da253
-        }
-
-        None
+        term.monomial.find_divisor(
+            suitable,
+            |(_, poly)| unsafe { &(***poly).polynomial.terms[0].monomial }
+        )
+            .map(|divisor| unsafe { &**divisor.1 })
     }
 
     fn add_syzygy_signature(&mut self, signature: Signature<O, I, P>) {
