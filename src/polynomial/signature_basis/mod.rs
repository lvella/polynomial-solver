--- conflicted
+++ resolved
@@ -7,11 +7,11 @@
 mod s_pairs;
 mod signature_monomial_index;
 
-<<<<<<< HEAD
-use std::{collections::BTreeMap, fmt::Display, ops::Mul};
-=======
-use std::{collections::BTreeMap, fmt::Display, ops::Bound::Excluded};
->>>>>>> dd15685c
+use std::{
+    collections::BTreeMap,
+    fmt::Display,
+    ops::{Bound::Excluded, Mul},
+};
 
 use self::{
     basis_calculator::{BasisCalculator, KnownBasis, SyzygySet},
@@ -234,25 +234,6 @@
     m_sign: &MaskedSignature<O, I, P>,
     s_pair: &PartialSPair<O, I, C, P>,
     basis: &KnownBasis<O, I, C, P>,
-<<<<<<< HEAD
-) -> Option<(Polynomial<O, I, C, P>, Option<u32>)> {
-    // Limit search for rewrite candidate in elements whose signature/lm
-    // ratio are greater than the current candidate we have, in ascending
-    // order, so that the first match we find will be the one with the
-    // smallest leading monomial.
-    let sign_to_lm_ratio = sign_to_monomial_ratio(&m_sign.signature, &s_pair.leading_term.monomial);
-    let search_range = basis
-        .by_sign_lm_ratio
-        .range((PointedCmp(&sign_to_lm_ratio), 0)..);
-
-    let masked_sig_monomial = m_sign.monomial();
-
-    for (_, rewriter) in search_range {
-        let rewriter = unsafe { &**rewriter };
-        if rewriter.signature().idx != m_sign.signature.idx {
-            // No rewriter found that can divide s-pair signature.
-            break;
-=======
 ) -> bool {
     // All this trickery with inner function just to avoid copying the
     // lowest_monomial_ratio from basis to create upper_limit.
@@ -294,7 +275,6 @@
             {
                 return true;
             }
->>>>>>> dd15685c
         }
 
         false
@@ -310,15 +290,6 @@
     )
     .unwrap();
 
-<<<<<<< HEAD
-            // We have a minimal leading monomial rewriter.
-            return Some((&factor * rewriter.polynomial.clone(), None));
-        }
-    }
-
-    let (p, reducer) = s_pair.complete();
-    Some((p, Some(reducer)))
-=======
     let ret = inner(&upper_limit, m_sign, s_pair, basis);
 
     basis
@@ -326,7 +297,6 @@
         .set(upper_limit.into_inner().monomial);
 
     ret
->>>>>>> dd15685c
 }
 
 /// Regular reduction, as defined in the paper.
@@ -569,60 +539,6 @@
             // If there is a constant, the GB for this input is trivial.
             return vec![Polynomial::new_constant(C::one())];
         }
-<<<<<<< HEAD
-    };
-
-    // Main loop, reduce every S-pair and insert in the basis until there are no
-    // more S-pairs to be reduced. Since each newly inserted polynomials can
-    // generate up to n-1 new S-pairs, this loop is exponential.
-    loop {
-        let (m_sign, s_pair, first_reducer, indices) = if let Some(next_spair) = c.get_next_spair()
-        {
-            next_spair
-        } else {
-            break;
-        };
-
-        let b = c.get_basis();
-        match regular_reduce(
-            b.polys.len() as u32,
-            m_sign,
-            s_pair,
-            first_reducer,
-            c.get_basis(),
-        ) {
-            RegularReductionResult::Reduced(reduced) => {
-                println!(
-                    "#(p: {}, s: {}), {:?} → {}",
-                    b.polys.len(),
-                    c.get_num_syzygies(),
-                    indices,
-                    reduced
-                );
-
-                // Polynomial is a new valid member of the basis. Insert it into
-                // the basis.
-                c.insert_poly_with_spairs(reduced);
-
-                // Generate the corresponding Koszul syzygy to help eliminating
-                // future S-pairs.
-                c.add_koszul_syzygies(&indices[..]);
-            }
-            RegularReductionResult::Zero(signature) => {
-                // Polynomial reduces to zero, so we keep the signature to
-                // eliminate S-pairs before reduction.
-                c.add_spair_syzygy(signature, &indices[..]);
-            }
-            RegularReductionResult::Singular => {
-                // Polynomial was singular top reducible, so it was redundant
-                // and discarded.
-                continue;
-            }
-            RegularReductionResult::NonZeroConstant(polynomial) => {
-                // The new basis member is a constant, so it reduces everything
-                // to zero and we can stop.
-                return vec![polynomial];
-=======
 
         for t in p.terms.iter() {
             for var in t.monomial.product.iter() {
@@ -630,7 +546,6 @@
                 if max_var_id < var_id {
                     max_var_id = var_id;
                 }
->>>>>>> dd15685c
             }
         }
     }
@@ -667,7 +582,7 @@
 
             // Reduce it:
             let b = c.get_basis();
-            regular_reduce(b.polys.len() as u32, m_sign, p, b)
+            regular_reduce(b.polys.len() as u32, m_sign, p, None, b)
         };
 
         early_ret_err!(handle_reduction_result(&mut c, reduction, &[]));
@@ -676,14 +591,16 @@
         // more S-pairs to be reduced. Since each newly inserted polynomials can
         // generate up to n-1 new S-pairs, this loop is exponential.
         loop {
-            let (m_sign, s_pair, indices) = if let Some(next_spair) = c.get_next_spair() {
-                next_spair
-            } else {
-                break;
-            };
+            let (m_sign, s_pair, first_reducer, indices) =
+                if let Some(next_spair) = c.get_next_spair() {
+                    next_spair
+                } else {
+                    break;
+                };
 
             let b = c.get_basis();
-            let reduction = regular_reduce(b.polys.len() as u32, m_sign, s_pair, b);
+            let reduction =
+                regular_reduce(b.polys.len() as u32, m_sign, s_pair, Some(first_reducer), b);
             early_ret_err!(handle_reduction_result(&mut c, reduction, &indices[..]));
         }
     }
